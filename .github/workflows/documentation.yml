--- conflicted
+++ resolved
@@ -4,7 +4,6 @@
   push:
     branches:
       - master
-      - subsystem
     tags: '*'
   pull_request:
 
@@ -17,16 +16,10 @@
       - uses: actions/checkout@v3
       - uses: julia-actions/setup-julia@latest
         with:
-<<<<<<< HEAD
           version: '1.9'
       - uses: julia-actions/cache@v1
         with:
-          cache-name: subsystem-docs
-=======
-          version: '1.7'
-      - uses: julia-actions/cache@v1
-        with:
->>>>>>> 5cba3d14
+          cache-name: master-docs
           # WARNING: cache-registries is actually slower for Windows runners
           cache-registries: "true"
           # WARNING: cache-compiled can break with certain choices of OS and architecture.
