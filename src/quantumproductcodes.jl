# Copyright (c) 2022, 2023 Eric Sabo
# All rights reserved.
#
# This source code is licensed under the BSD-style license found in the
# LICENSE file in the root directory of this source tree.

#############################
        # constructors
#############################

function HypergraphProductCode(A::CTMatrixTypes, B::CTMatrixTypes, charvec::Union{Vector{nmod},
    Missing}=missing, logsalg::Symbol=:stndfrm)

    logsalg ∈ [:stndfrm, :VS, :syseqs] || throw(ArgumentError("Unrecognized logicals algorithm"))
    F = base_ring(A)
    F == base_ring(B) || throw(ArgumentError("Matrices need to be over the same base ring"))

    # note that orthogonality of C1 and C2 here is not necessary because
    # HX * transpose(HZ) = C1.H \otimes transpose(C2.H) + C1.H \otimes transpose(C2.H) = 0
    # in characteristic 2
    Atr = transpose(A)
    Btr = transpose(B)
    # branch for speedup
    if Int(order(F)) == 2
        HX = hcat(A ⊗ identity_matrix(F, ncols(B)), identity_matrix(F, ncols(Atr)) ⊗ Btr)
    else
        HX = hcat(A ⊗ identity_matrix(F, ncols(B)), -identity_matrix(F, ncols(Atr)) ⊗ Btr)
    end
    HZ = hcat(identity_matrix(F, ncols(A)) ⊗ B, Atr ⊗ identity_matrix(F, ncols(Btr)))
    n = ncols(HX)
    stabs = directsum(HX, HZ)
    stabsstand, Pstand, standr, standk, rnk = _standardformstabilizer(stabs)
    if !iszero(standk)
        if logsalg == :stndfrm
            logs = _makepairs(_logicalsstandardform(stabsstand, n, standk, standr, Pstand))
            logsmat = reduce(vcat, [reduce(vcat, logs[i]) for i in 1:length(logs)])
        else
            rnkH, H = right_kernel(hcat(stabs[:, n + 1:end], -stabs[:, 1:n]))
            if ncols(H) == rnkH
                Htr = transpose(H)
            else
                # remove empty columns for flint objects https://github.com/oscar-system/Oscar.jl/issues/1062
                nr = nrows(H)
                Htr = zero_matrix(base_ring(H), rnkH, nr)
                for r in 1:nr
                    for c in 1:rnkH
                        !iszero(H[r, c]) && (Htr[c, r] = H[r, c];)
                    end
                end
            end
            # n + (n - Srank)
            nrows(Htr) == 2 * n - rnk || error("Normalizer matrix is not size n + k.")
            logs, logsmat = _logicals(stabs, Htr, logsalg)
        end
    end

    F = base_ring(stabs)
    p = Int(characteristic(F))
    charvec = _processcharvec(charvec, p, 2 * n)
    signs, Xsigns, Zsigns = _determinesignsCSS(stabs, charvec, nrows(HX), nrows(HZ))
    overcomp = nrows(stabs) > rnk

    # q^n / p^k but rows is n - k
    k = BigInt(order(F))^n // BigInt(p)^rnk
    isinteger(k) && (k = round(Int, log(BigInt(p), k));)
    # (ismissing(C1.d) || ismissing(C2.d)) ? d = missing : d = minimum([C1.d, C2.d])

    return HypergraphProductCode(F, n, k, missing, missing, missing, stabs, HX, HZ, missing,
        missing, signs, Xsigns, Zsigns, logs, logsmat, charvec, overcomp, stabsstand, standr,
        standk, Pstand, missing, missing)
end

"""
    HypergraphProductCode(C::AbstractLinearCode, charvec::Union{Vector{nmod}, Missing}=missing)

Return the (symmetric) hypergraph product code of `C` whose signs are determined by `charvec`.

# Notes
* The hypergraph product is defined in "J. Tillich, G. Zémor. Quantum LDPC codes
  with positive rate and minimum distance proportional to n^(1/2). (2013)
  arXiv:0903.0566v2"
"""
function HypergraphProductCode(C::AbstractLinearCode, charvec::Union{Vector{nmod}, Missing}=missing,
    logsalg::Symbol=:stndfrm) where T <: Union{String, Vector{Char}}

    S = HypergraphProductCode(paritycheckmatrix(C), paritycheckmatrix(C), charvec, logsalg)
    S.C1 = C
    S.C2 = C
    S.d = C.d
    return S
    # Htr = transpose(C.H)
    # eye = identity_matrix(C.F, C.n)
    # eyetr = identity_matrix(C.F, ncols(Htr))
    # # branch for speed
    # Int(order(C.F)) == 2 ? (HX = hcat(C.H ⊗ eye, eyetr ⊗ Htr)) : (HX = hcat(C.H ⊗ eye, -eyetr ⊗ Htr);)
    # HZ = hcat(eye ⊗ C.H, Htr ⊗ eyetr)
    # n = ncols(HX)
    # stabs = directsum(HX, HZ)
    # stabsstand, Pstand, standr, standk, rnk = _standardformstabilizer(stabs)
    # if !iszero(standk)
    #     if logsalg == :stndfrm
    #         logs = _makepairs(_logicalsstandardform(stabsstand, n, standk, standr, Pstand))
    #         logsmat = reduce(vcat, [reduce(vcat, logs[i]) for i in 1:length(logs)])
    #     else
    #         rnkH, H = right_kernel(hcat(stabs[:, n + 1:end], -stabs[:, 1:n]))
    #         if ncols(H) == rnkH
    #             Htr = transpose(H)
    #         else
    #             # remove empty columns for flint objects https://github.com/oscar-system/Oscar.jl/issues/1062
    #             nr = nrows(H)
    #             Htr = zero_matrix(base_ring(H), rnkH, nr)
    #             for r in 1:nr
    #                 for c in 1:rnkH
    #                     !iszero(H[r, c]) && (Htr[c, r] = H[r, c];)
    #                 end
    #             end
    #         end
    #         # n + (n - Srank)
    #         nrows(Htr) == 2 * n - rnk || error("Normalizer matrix is not size n + k.")
    #         logs, logsmat = _logicals(stabs, Htr, logsalg)
    #     end
    # end

    # F = base_ring(stabs)
    # p = Int(characteristic(F))
    # charvec = _processcharvec(charvec, p, 2 * n)
    # signs, Xsigns, Zsigns = _determinesignsCSS(stabs, charvec, nrows(HX), nrows(HZ))
    # overcomp = nrows(stabs) > rnk

    # # q^n / p^k but rows is n - k
    # dimcode = BigInt(order(F))^n // BigInt(p)^rnk
    # isinteger(dimcode) && (dimcode = round(Int, log(BigInt(p), dimcode));)

    # return HypergraphProductCode(C.F, n, dimcode, C.d, missing, missing, stabs, HX, HZ, C, C,
    #     signs, Xsigns, Zsigns, logs, logsmat, charvec, overcomp, stabsstand, standr, standk, Pstand,
    #     missing, missing)
end

"""
    HypergraphProductCode(C1::AbstractLinearCode, C2::AbstractLinearCode, charvec::Union{Vector{nmod}, Missing}=missing)

Return the hypergraph product code of `C1` and `C2` whose signs are determined by `charvec`.
"""
function HypergraphProductCode(C1::AbstractLinearCode, C2::AbstractLinearCode,
    charvec::Union{Vector{nmod}, Missing}=missing, logsalg::Symbol=:stndfrm)

    S = HypergraphProductCode(paritycheckmatrix(C1), paritycheckmatrix(C2), charvec, logsalg)
    S.C1 = C1
    S.C2 = C1
    (ismissing(C1.d) || ismissing(C2.d)) ? (S.d = missing;) : (S.d = minimum([C1.d, C2.d]);)
    return S

    # logsalg ∈ [:stndfrm, :VS, :syseqs] || throw(ArgumentError("Unrecognized logicals algorithm"))
    # Int(order(C1.F)) == Int(order(C2.F)) || throw(ArgumentError("Codes need to be over the same base ring"))

    # # note that orthogonality of C1 and C2 here is not necessary because
    # # HX * transpose(HZ) = C1.H \otimes transpose(C2.H) + C1.H \otimes transpose(C2.H) = 0
    # # in characteristic 2
    # H1tr = transpose(C1.H)
    # H2tr = transpose(C2.H)
    # HX = hcat(H1 ⊗ identity_matrix(C2.F, C2.n), -identity_matrix(C1.F, ncols(H1tr)) ⊗ H2tr)
    # HZ = hcat(identity_matrix(C1.F, C1.n) ⊗ H2, H1tr ⊗ identity_matrix(C2.F, ncols(H2tr)))
    # n = ncols(HX)
    # stabs = directsum(HX, HZ)
    # stabsstand, Pstand, standr, standk, rnk = _standardformstabilizer(stabs)
    # if !iszero(standk)
    #     if logsalg == :stndfrm
    #         logs = _makepairs(_logicalsstandardform(stabsstand, n, standk, standr, Pstand))
    #         logsmat = reduce(vcat, [reduce(vcat, logs[i]) for i in 1:length(logs)])
    #     else
    #         rnkH, H = right_kernel(hcat(stabs[:, n + 1:end], -stabs[:, 1:n]))
    #         if ncols(H) == rnkH
    #             Htr = transpose(H)
    #         else
    #             # remove empty columns for flint objects https://github.com/oscar-system/Oscar.jl/issues/1062
    #             nr = nrows(H)
    #             Htr = zero_matrix(base_ring(H), rnkH, nr)
    #             for r in 1:nr
    #                 for c in 1:rnkH
    #                     !iszero(H[r, c]) && (Htr[c, r] = H[r, c];)
    #                 end
    #             end
    #         end
    #         # n + (n - Srank)
    #         nrows(Htr) == 2 * n - rnk || error("Normalizer matrix is not size n + k.")
    #         logs, logsmat = _logicals(stabs, Htr, logsalg)
    #     end
    # end

    # F = base_ring(stabs)
    # p = Int(characteristic(F))
    # charvec = _processcharvec(charvec, p, 2 * n)
    # signs, Xsigns, Zsigns = _determinesignsCSS(stabs, charvec, nrows(HX), nrows(HZ))
    # overcomp = nrows(stabs) > rnk

    # # q^n / p^k but rows is n - k
    # dimcode = BigInt(order(F))^n // BigInt(p)^rnk
    # isinteger(dimcode) && (dimcode = round(Int, log(BigInt(p), dimcode));)
    # (ismissing(C1.d) || ismissing(C2.d)) ? d = missing : d = minimum([C1.d, C2.d])

    # return HypergraphProductCode(C.F, n, dimcode, d, missing, missing, stabs, HX, HZ, C1, C2,
    #     signs, Xsigns, Zsigns, logs, logsmat, charvec, overcomp, stabsstand, standr, standk, Pstand,
    #     missing, missing)
end

# unable to yield quantum LDPC code families with non constant minimum distance
"""
    GeneralizedShorCode(C1::AbstractLinearCode, C2::AbstractLinearCode, charvec::Union{Vector{nmod}, Missing}=missing)
    BaconCasaccinoConstruction(C1::AbstractLinearCode, C2::AbstractLinearCode, charvec::Union{Vector{nmod}, Missing}=missing)

Return the generalized Shor code of `C1` and `C2` with `C1⟂ ⊆ C2` whose signs are determined by `charvec`.

# Notes
* The generalized Shor code is defined in "D. Bacon and A. Casaccino. Quantum
  error correcting subsystem codes from two classical linear codes. (2006)
  http://arxiv.org/abs/quant-ph/0610088"
"""
function GeneralizedShorCode(C1::AbstractLinearCode, C2::AbstractLinearCode,
    charvec::Union{Vector{nmod}, Missing}=missing, logsalg::Symbol=:stndfrm)

    logsalg ∈ [:stndfrm, :VS, :syseqs] || throw(ArgumentError("Unrecognized logicals algorithm"))
    Int(order(C1.F)) == 2 || error("Generalized Shor codes are only defined for binary codes.")
    Int(order(C2.F)) == 2 || error("Generalized Shor codes are only defined for binary codes.")
    dual(C1) ⊆ C2 || error("Generalized Shor codes require the dual of the first code is a subset of the second.")

    # HX stays sparse if H1 is but HZ does not if C1.d is large
    HX = paritycheckmatrix(C1) ⊗ identity_matrix(C2.F, C2.n)
    HZ = generatormatrix(C1) ⊗ paritycheckmatrix(C2)
    S = CSSCode(HX, HZ, charvec, logsalg)
    (ismissing(C1.d) || ismissing(C2.d)) ? (S.d = missing;) : (S.d = minimum([C1.d, C2.d]);)
    return S
end
BaconCasaccinoConstruction(C1::AbstractLinearCode, C2::AbstractLinearCode,
    charvec::Union{Vector{nmod}, Missing}=missing, logsalg::Symbol=:stndfrm) =
    GeneralizedShorCode(C1, C2, charvec, logsalg)

"""
    HyperBicycleCodeCSS(a::Vector{T}, b::Vector{T}, χ::Int) where T <: CTMatrixTypes

Return the hyperbicycle CSS code of `a` and `b` given `χ`.

# Arguments
* a: A vector of length `c` of binary matrices of the same dimensions.
* b: A vector of length `c` of binary matrices of the same dimensions,
  potentially different from those of `a`.
* χ: A strictly positive integer coprime with `c`.

# Notes
* Hyperbicycle codes are found in "Quantum ``hyperbicycle'' low-density parity check
  codes with finite rate" and "Quantum Kronecker sum-product low-density parity-check
  codes with finite rate".
"""
<<<<<<< HEAD
# TODO: charvec
function HyperBicycleCodeCSS(a::Vector{T}, b::Vector{T}, χ::Int) where T <: CTMatrixTypes
=======
function HyperBicycleCodeCSS(a::Vector{T}, b::Vector{T}, χ::Int,
    charvec::Union{Vector{nmod}, Missing}=missing, logsalg::Symbol=:stndfrm) where T <: CTMatrixTypes

    logsalg ∈ [:stndfrm, :VS, :syseqs] || throw(ArgumentError("Unrecognized logicals algorithm"))
>>>>>>> b7d4aeec
    χ > 0 || throw(ArgumentError("Required χ > 0."))
    c = length(a)
    gcd(c, χ) == 1 || throw(ArgumentError("The length of the input vectors must be coprime with χ."))
    c == length(b) || throw(ArgumentError("Input vectors must have same length."))
    k1, n1 = size(a[1])
    k2, n2 = size(b[1])
    F = base_ring(a[1])
    Int(order(F)) == 2 || throw(ArgumentError("Hyperbicycle codes require binary inputs."))
    for i in 1:c
        F == base_ring(a[i]) || throw(ArgumentError("Inputs must share the same base ring."))
        (k1, n1) == size(a[i]) || throw(ArgumentError("First set of matrices must all have the same dimensions."))
        F == base_ring(b[i]) || throw(ArgumentError("Inputs must share the same base ring."))
        (k2, n2) == size(b[i]) || throw(ArgumentError("Second set of matrices must all have the same dimensions."))
    end

    # Julia creates a new scope for every iteration of the for loop,
    # so the else doesn't work without declaring these variables outside here
    H1::T
    H2::T
    HT1::T
    HT2::T
    for i in 1:c
        Sχi = zero_matrix(F, c, c)
        Ii = zero_matrix(F, c, c)
        for c1 in 1:c
            for r in 1:c
                if (c1 - r) % c == 1
                    Ii[r, c1] = F(1)
                end
                if (c1 - r) % c == (r - 1) * (χ - 1) % c
                    Sχi[r, c1] = F(1)
                end
            end
        end
        Iχi = Sχi * Ii
        ITχi = transpose(Sχi) * transpose(Ii)
        if i == 1
            H1 = Iχi ⊗ a[i]
            H2 = b[i] ⊗ Iχi
            HT1 = ITχi ⊗ transpose(a[i])
            HT2 = transpose(b[i]) ⊗ ITχi
        else
            H1 += Iχi ⊗ a[i]
            H2 += b[i] ⊗ Iχi
            HT1 += ITχi ⊗ transpose(a[i])
            HT2 += transpose(b[i]) ⊗ ITχi
        end
    end

    Ek1 = identity_matrix(F, k1)
    Ek2 = identity_matrix(F, k2)
    En1 = identity_matrix(F, n1)
    En2 = identity_matrix(F, n2)

    GX = hcat(Ek2 ⊗ H1, H2 ⊗ Ek1)
    GZ = hcat(HT2 ⊗ En1, En2 ⊗ HT1)
    return CSSCode(GX, GZ, charvec, logsalg)
    # equations 41 and 42 of the paper give matrices from which the logicals may be chosen
    # not really worth it, just use standard technique from StabilizerCode.jl
end

"""
    HyperBicycleCode(a::Vector{T}, b::Vector{T}, χ::Int) where T <: CTMatrixTypes

Return the hyperbicycle CSS code of `a` and `b` given `χ`.

# Arguments
* a: A vector of length `c` of binary matrices of the same dimensions.
* b: A vector of length `c` of binary matrices of the same dimensions,
  potentially different from those of `a`.
* χ: A strictly positive integer coprime with `c`.

# Notes
* Hyperbicycle codes are found in "Quantum ``hyperbicycle'' low-density parity check
  codes with finite rate" and "Quantum Kronecker sum-product low-density parity-check
  codes with finite rate".
"""
<<<<<<< HEAD
# TODO: charvec
function HyperBicycleCode(a::Vector{T}, b::Vector{T}, χ::Int) where T <: CTMatrixTypes
=======
function HyperBicycleCode(a::Vector{fq_nmod_mat}, b::Vector{fq_nmod_mat}, χ::Int,
    charvec::Union{Vector{nmod}, Missing}=missing, logsalg::Symbol=:stndfrm)

    logsalg ∈ [:stndfrm, :VS, :syseqs] || throw(ArgumentError("Unrecognized logicals algorithm"))
>>>>>>> b7d4aeec
    χ > 0 || throw(ArgumentError("Required χ > 0."))
    c = length(a)
    gcd(c, χ) == 1 || throw(ArgumentError("The length of the input vectors must be coprime with χ."))
    c == length(b) || throw(ArgumentError("Input vectors must have same length."))
    k1, n1 = size(a[1])
    k2, n2 = size(b[1])
    F = base_ring(a[1])
    Int(order(F)) == 2 || throw(ArgumentError("Hyperbicycle codes require binary inputs."))
    for i in 1:c
        F == base_ring(a[i]) || throw(ArgumentError("Inputs must share the same base ring."))
        (k1, n1) == size(a[i]) || throw(ArgumentError("First set of matrices must all have the same dimensions."))
        F == base_ring(b[i]) || throw(ArgumentError("Inputs must share the same base ring."))
        (k2, n2) == size(b[i]) || throw(ArgumentError("Second set of matrices must all have the same dimensions."))
    end

    for i in 1:c
        Sχi = zero_matrix(F, c, c)
        Ii = zero_matrix(F, c, c)
        for c1 in 1:c
            for r in 1:c
                if (c1 - r) % c == 1
                    Ii[r, c1] = F(1)
                end
                if (c1 - r) % c == (r - 1) * (χ - 1) % c
                    Sχi[r, c1] = F(1)
                end
            end
        end
        Iχi = Sχi * Ii
        if i == 1
            H1 = Iχi ⊗ a[i]
            H2 = b[i] ⊗ Iχi
        else
            H1 += Iχi ⊗ a[i]
            H2 += b[i] ⊗ Iχi
        end
    end

    Ek1 = identity_matrix(F, k1)
    Ek2 = identity_matrix(F, k2)
    stabs = hcat(Ek2 ⊗ H1, H2 ⊗ Ek1)
    return StabilizerCode(stabs, charvec, logsalg)
    # equations 41 and 42 of the paper give matrices from which the logicals may be chosen
    # not really worth it, just use standard technique from StabilizerCode.jl
end

"""
    GeneralizedBicycleCode(A::T, B::T) where T <: CTMatrixTypes

Return the generealized bicycle code given by `A` and `B`.

# Notes
* Generealized bicycle codes are are found in "Quantum ``hyperbicycle'' low-density parity check
  codes with finite rate", "Quantum kronecker sum-product low-density parity- check codes with
  finite rate", and "Degenerate Quantum LDPC Codes With Good Finite Length Performance".
"""
<<<<<<< HEAD
# TODO: charvec
function GeneralizedBicycleCode(A::T, B::T) where T <: CTMatrixTypes
=======
function GeneralizedBicycleCode(A::fq_nmod_mat, B::fq_nmod_mat,
    charvec::Union{Vector{nmod}, Missing}=missing, logsalg::Symbol=:stndfrm)

    logsalg ∈ [:stndfrm, :VS, :syseqs] || throw(ArgumentError("Unrecognized logicals algorithm"))
>>>>>>> b7d4aeec
    base_ring(A) == base_ring(B) || throw(ArgumentError("Arguments must be over the same base ring."))
    (iszero(A) || iszero(B)) && throw(ArgumentError("Arguments should not be zero."))
    # this will take care of the sizes being square
    iszero(A * B - B * A) || throw(ArgumentError("Arguments must commute."))

    HX = hcat(A, B)
    # branch for speedup
    Int(order(F)) == 2 ? (HZ = hcat(transpose(B), transpose(A));) : (HZ = hcat(transpose(B), -transpose(A));)
    return CSSCode(HX, HZ, charvec, logsalg)
end

"""
    GeneralizedBicycleCode(a::T, b::T) where T <: ResElem

Return the generealized bicycle code determined by `a` and `b`.

# Notes
* `l x l` circulant matrices are constructed using the coefficients of the polynomials
  `a` and `b` in `F_q[x]/(x^l - 1)` (`gcd(q, l) = 1`) as the first column
* Generealized bicycle codes are are found in "Quantum ``hyperbicycle'' low-density parity check
  codes with finite rate", "Quantum kronecker sum-product low-density parity- check codes with
  finite rate", and "Degenerate Quantum LDPC Codes With Good Finite Length Performance".
"""
<<<<<<< HEAD
function GeneralizedBicycleCode(a::T, b::T) where T <: ResElem
=======
function GeneralizedBicycleCode(a::T, b::T, charvec::Union{Vector{nmod}, Missing}=missing,
    logsalg::Symbol=:stndfrm) where T <: ResElem

    logsalg ∈ [:stndfrm, :VS, :syseqs] || throw(ArgumentError("Unrecognized logicals algorithm"))
>>>>>>> b7d4aeec
    parent(a) == parent(b) || throw(ArgumentError("Both objects must be defined over the same residue ring."))

    return GeneralizedBicycleCode(polytocircmatrix(a), polytocircmatrix(b), charvec, logsalg)
end

# function BicycleCode(A::fq_nmot_mat)
#     m, n = size(A)
#     m == n || throw(ArgumentError("Input matrix must be square."))
#     # should probably check for F_2

#     H = hcat(A, transpose(A))
#     return CSSCode(H, H)
# end
    
"""
    GeneralizedHypergraphProductCode(A::MatElem{T}, b::T) where T <: ResElem

Return the two matrices `HX` and `HZ` of generalized hypergraph product of `A` and `b`
over the reside ring.

# Arguments
* `A` - an `m x n` matrix with coefficents in a residue ring over `GF(2)`.
* `b` - a polynomial over the same residue ring

# Notes
* The generalized hypergraph product is defined in "Degenerate Quantum LDPC Codes With Good Finite Length Performance".
* To return a quantum code directly, use `LiftedGeneralizedHypergraphProductCode`.
"""
<<<<<<< HEAD
# TODO: charvec
function GeneralizedHypergraphProductCode(A::MatElem{T}, b::T) where T <: ResElem
=======
function GeneralizedHypergraphProductCode(A::MatElem{T}, b::T) where T <: ResElem

>>>>>>> b7d4aeec
    @warn "Commutativity of A and b required but not yet enforced."
    S = base_ring(b)
    F = base_ring(S)
    Int(order(F)) == 2 || throw(ArgumentError("The generalized hypergraph product is only defined over GF(2)."))
    R = parent(A[1, 1])
    R == parent(b) || throw(ArgumentError("Both objects must be defined over the same residue ring."))
    m, n = size(A)
    (m != 1 && n != 1) || throw(ArgumentError("First input matrix must not be a vector."))
    f = modulus(R)
    l = degree(f)
    f == gen(S)^l - 1 || throw(ArgumentError("Residue ring not of the form x^l - 1."))
    # gcd(l, Int(characteristic(F))) == 1 || throw(ArgumentError("Residue ring over F_q[x] must be defined by x^l - 1 with gcd(l, q) = 1."))
    
    Atr = transpose(A)
    for c in 1:m
        for r in 1:n
            hcoeffs = collect(coefficients(Nemo.lift(Atr[r, c])))
            for _ in 1:l - length(hcoeffs)
                push!(hcoeffs, F(0))
            end
            hcoeffs[2:end] = reverse(hcoeffs[2:end])
            Atr[r, c] = R(S(hcoeffs))
        end
    end
    bcoeffs = collect(coefficients(Nemo.lift(b)))
    for _ in 1:l - length(bcoeffs)
        push!(bcoeffs, F(0))
    end
    bcoeffs[2:end] = reverse(bcoeffs[2:end])
    btr = R(S(bcoeffs))
    Mn = MatrixSpace(R, n, n)
    HZ = hcat(Mn(btr), Atr)
    Mm = MatrixSpace(R, m, m)
    HX = hcat(A, Mm(b))
    return HX, HZ
end

"""
    LiftedGeneralizedHypergraphProductCode(A::MatElem{T}, b::T) where T <: ResElem

Return the CSS code produced by lifting the generalized hypergraph product of `A` and `b`
over the underlying base field.
"""
<<<<<<< HEAD
# TODO: charvec
function LiftedGeneralizedHypergraphProductCode(A::MatElem{T}, b::T) where T <: ResElem
=======
function LiftedGeneralizedHypergraphProductCode(A::MatElem{T}, b::T, charvec::Union{Vector{nmod}, Missing}=missing,
    logsalg::Symbol=:stndfrm) where T <: ResElem

>>>>>>> b7d4aeec
    HX, HZ = GeneralizedHypergraphProductCode(A, b)
    return CSSCode(lift(HX), lift(HZ), charvec, logsalg)
end

<<<<<<< HEAD
# TODO: charvec
function QuasiCyclicLiftedProductCode(A::MatElem{T}, B::MatElem{T}) where T <: ResElem

=======
function QuasiCyclicLiftedProductCode(A::MatElem{T}, B::MatElem{T}) where T <: ResElem
>>>>>>> b7d4aeec
    @warn "Commutativity of A and b required but not yet enforced."
    S = base_ring(A[1, 1])
    F = base_ring(S)
    Int(order(F)) == 2 || throw(ArgumentError("The quasi-cyclic lifted product is only defined over GF(2)."))
    R = parent(A[1, 1])
    R == parent(B[1, 1]) || throw(ArgumentError("Both objects must be defined over the same residue ring."))
    f = modulus(R)
    l = degree(f)
    f == gen(S)^l - 1 || throw(ArgumentError("Residue ring not of the form x^l - 1."))
    
    k1, n1 = size(A)
    Atr = transpose(A)
    for c in 1:k1
        for r in 1:n1
            hcoeffs = collect(coefficients(Nemo.lift(Atr[r, c])))
            for _ in 1:l - length(hcoeffs)
                push!(hcoeffs, F(0))
            end
            hcoeffs[2:end] = reverse(hcoeffs[2:end])
            Atr[r, c] = R(S(hcoeffs))
        end
    end

    k2, n2 = size(B)
    Btr = transpose(B)
    for c in 1:k2
        for r in 1:n2
            hcoeffs = collect(coefficients(Nemo.lift(Btr[r, c])))
            for _ in 1:l - length(hcoeffs)
                push!(hcoeffs, F(0))
            end
            hcoeffs[2:end] = reverse(hcoeffs[2:end])
            Btr[r, c] = R(S(hcoeffs))
        end
    end

    Ek1 = identity_matrix(R, k1)
    Ek2 = identity_matrix(R, k2)
    En1 = identity_matrix(R, n1)
    En2 = identity_matrix(R, n2)

    HX = hcat(kronecker_product(A, Ek2), kronecker_product(Ek1, B))
    HZ = hcat(kronecker_product(En1, Btr), kronecker_product(Atr, En2))
    return HX, HZ
end

<<<<<<< HEAD
# TODO: charvec
function LiftedQuasiCyclicLiftedProductCode(A::MatElem{T}, B::MatElem{T}) where T <: ResElem
=======
function LiftedQuasiCyclicLiftedProductCode(A::MatElem{T}, B::MatElem{T}, charvec::Union{Vector{nmod}, Missing}=missing,
    logsalg::Symbol=:stndfrm) where T <: ResElem
>>>>>>> b7d4aeec

    HX, HZ = QuasiCyclicLiftedProductCode(A, B)
    return CSSCode(lift(HX), lift(HZ), charvec, logsalg)
end

"""
    BiasTailoredQuasiCyclicLiftedProductCode(A::MatElem{T}, B::MatElem{T}) where T <: ResElem

Return the bias-tailored lifted product code of `A` and `B` with entries over the residue ring
`F_2[x]/(x^m - 1)`.

# Notes
* The bias-tailored lifted product is defined in `Bias-tailored quantum LDPC codes`.
"""
<<<<<<< HEAD
# TODO: charvec
function BiasTailoredQuasiCyclicLiftedProductCode(A::MatElem{T}, B::MatElem{T}) where T <: ResElem

=======
function BiasTailoredQuasiCyclicLiftedProductCode(A::MatElem{T}, B::B::MatElem{T}) where T <: ResElem
>>>>>>> b7d4aeec
    @warn "Commutativity of A and b required but not yet enforced."
    S = base_ring(A[1, 1])
    F = base_ring(S)
    Int(order(F)) == 2 || throw(ArgumentError("The quasi-cyclic lifted product is only defined over GF(2)."))
    R = parent(A[1, 1])
    R == parent(B[1, 1]) || throw(ArgumentError("Both objects must be defined over the same residue ring."))
    f = modulus(R)
    l = degree(f)
    f == gen(S)^l - 1 || throw(ArgumentError("Residue ring not of the form x^l - 1."))
    
    k1, n1 = size(A)
    Atr = transpose(A)
    for c in 1:k1
        for r in 1:n1
            hcoeffs = collect(coefficients(Nemo.lift(Atr[r, c])))
            for _ in 1:l - length(hcoeffs)
                push!(hcoeffs, F(0))
            end
            hcoeffs[2:end] = reverse(hcoeffs[2:end])
            Atr[r, c] = R(S(hcoeffs))
        end
    end

    k2, n2 = size(B)
    Btr = transpose(B)
    for c in 1:k2
        for r in 1:n2
            hcoeffs = collect(coefficients(Nemo.lift(Btr[r, c])))
            for _ in 1:l - length(hcoeffs)
                push!(hcoeffs, F(0))
            end
            hcoeffs[2:end] = reverse(hcoeffs[2:end])
            Btr[r, c] = R(S(hcoeffs))
        end
    end

    Ek1 = identity_matrix(R, k1)
    Ek2 = identity_matrix(R, k2)
    En1 = identity_matrix(R, n1)
    En2 = identity_matrix(R, n2)

    A12 = kronecker_product(Atr, Ek2)
    A13 = kronecker_product(En1, B)
    A21 = kronecker_product(A, En2)
    A24 = kronecker_product(Ek1, Btr)
    return vcat(hcat(zeros(A21), A12, A13, zeros(A24)), hcat(A21, zeros(A12), zeros(A13), A24))
end

<<<<<<< HEAD
# TODO: charvec
function LiftedBiasTailoredQuasiCyclicLiftedProductCode(A::MatElem{T}, B::MatElem{T}) where T <: ResElem
=======
function LiftedBiasTailoredQuasiCyclicLiftedProductCode(A::MatElem{T}, B::MatElem{T}, charvec::Union{Vector{nmod}, Missing}=missing,
    logsalg::Symbol=:stndfrm) where T <: ResElem
>>>>>>> b7d4aeec

    stabs = BiasTailoredQuasiCyclicLiftedProductCode(A, B)
    return StabilizerCode(lift(stabs), charvec, logsalg)
end

#############################
      # getter functions
#############################

#############################
      # setter functions
#############################

#############################
     # general functions
#############################<|MERGE_RESOLUTION|>--- conflicted
+++ resolved
@@ -81,7 +81,7 @@
   arXiv:0903.0566v2"
 """
 function HypergraphProductCode(C::AbstractLinearCode, charvec::Union{Vector{nmod}, Missing}=missing,
-    logsalg::Symbol=:stndfrm) where T <: Union{String, Vector{Char}}
+    logsalg::Symbol=:stndfrm)
 
     S = HypergraphProductCode(paritycheckmatrix(C), paritycheckmatrix(C), charvec, logsalg)
     S.C1 = C
@@ -250,15 +250,10 @@
   codes with finite rate" and "Quantum Kronecker sum-product low-density parity-check
   codes with finite rate".
 """
-<<<<<<< HEAD
-# TODO: charvec
-function HyperBicycleCodeCSS(a::Vector{T}, b::Vector{T}, χ::Int) where T <: CTMatrixTypes
-=======
 function HyperBicycleCodeCSS(a::Vector{T}, b::Vector{T}, χ::Int,
     charvec::Union{Vector{nmod}, Missing}=missing, logsalg::Symbol=:stndfrm) where T <: CTMatrixTypes
 
     logsalg ∈ [:stndfrm, :VS, :syseqs] || throw(ArgumentError("Unrecognized logicals algorithm"))
->>>>>>> b7d4aeec
     χ > 0 || throw(ArgumentError("Required χ > 0."))
     c = length(a)
     gcd(c, χ) == 1 || throw(ArgumentError("The length of the input vectors must be coprime with χ."))
@@ -336,15 +331,10 @@
   codes with finite rate" and "Quantum Kronecker sum-product low-density parity-check
   codes with finite rate".
 """
-<<<<<<< HEAD
-# TODO: charvec
-function HyperBicycleCode(a::Vector{T}, b::Vector{T}, χ::Int) where T <: CTMatrixTypes
-=======
-function HyperBicycleCode(a::Vector{fq_nmod_mat}, b::Vector{fq_nmod_mat}, χ::Int,
-    charvec::Union{Vector{nmod}, Missing}=missing, logsalg::Symbol=:stndfrm)
-
-    logsalg ∈ [:stndfrm, :VS, :syseqs] || throw(ArgumentError("Unrecognized logicals algorithm"))
->>>>>>> b7d4aeec
+function HyperBicycleCode(a::Vector{T}, b::Vector{T}, χ::Int,
+    charvec::Union{Vector{nmod}, Missing}=missing, logsalg::Symbol=:stndfrm) where T <: CTMatrixTypes
+
+    logsalg ∈ (:stndfrm, :VS, :syseqs) || throw(ArgumentError("Unrecognized logicals algorithm"))
     χ > 0 || throw(ArgumentError("Required χ > 0."))
     c = length(a)
     gcd(c, χ) == 1 || throw(ArgumentError("The length of the input vectors must be coprime with χ."))
@@ -401,23 +391,19 @@
   codes with finite rate", "Quantum kronecker sum-product low-density parity- check codes with
   finite rate", and "Degenerate Quantum LDPC Codes With Good Finite Length Performance".
 """
-<<<<<<< HEAD
-# TODO: charvec
-function GeneralizedBicycleCode(A::T, B::T) where T <: CTMatrixTypes
-=======
-function GeneralizedBicycleCode(A::fq_nmod_mat, B::fq_nmod_mat,
-    charvec::Union{Vector{nmod}, Missing}=missing, logsalg::Symbol=:stndfrm)
+function GeneralizedBicycleCode(A::T, B::T,
+    charvec::Union{Vector{nmod}, Missing}=missing, logsalg::Symbol=:stndfrm) where T <: CTMatrixTypes
 
     logsalg ∈ [:stndfrm, :VS, :syseqs] || throw(ArgumentError("Unrecognized logicals algorithm"))
->>>>>>> b7d4aeec
-    base_ring(A) == base_ring(B) || throw(ArgumentError("Arguments must be over the same base ring."))
+    F = base_ring(A)
+    F == base_ring(B) || throw(ArgumentError("Arguments must be over the same base ring."))
     (iszero(A) || iszero(B)) && throw(ArgumentError("Arguments should not be zero."))
     # this will take care of the sizes being square
     iszero(A * B - B * A) || throw(ArgumentError("Arguments must commute."))
 
     HX = hcat(A, B)
     # branch for speedup
-    Int(order(F)) == 2 ? (HZ = hcat(transpose(B), transpose(A));) : (HZ = hcat(transpose(B), -transpose(A));)
+    HZ = Int(order(F)) == 2 ? hcat(transpose(B), transpose(A)) : hcat(transpose(B), -transpose(A))
     return CSSCode(HX, HZ, charvec, logsalg)
 end
 
@@ -433,14 +419,10 @@
   codes with finite rate", "Quantum kronecker sum-product low-density parity- check codes with
   finite rate", and "Degenerate Quantum LDPC Codes With Good Finite Length Performance".
 """
-<<<<<<< HEAD
-function GeneralizedBicycleCode(a::T, b::T) where T <: ResElem
-=======
 function GeneralizedBicycleCode(a::T, b::T, charvec::Union{Vector{nmod}, Missing}=missing,
     logsalg::Symbol=:stndfrm) where T <: ResElem
 
     logsalg ∈ [:stndfrm, :VS, :syseqs] || throw(ArgumentError("Unrecognized logicals algorithm"))
->>>>>>> b7d4aeec
     parent(a) == parent(b) || throw(ArgumentError("Both objects must be defined over the same residue ring."))
 
     return GeneralizedBicycleCode(polytocircmatrix(a), polytocircmatrix(b), charvec, logsalg)
@@ -469,13 +451,8 @@
 * The generalized hypergraph product is defined in "Degenerate Quantum LDPC Codes With Good Finite Length Performance".
 * To return a quantum code directly, use `LiftedGeneralizedHypergraphProductCode`.
 """
-<<<<<<< HEAD
-# TODO: charvec
 function GeneralizedHypergraphProductCode(A::MatElem{T}, b::T) where T <: ResElem
-=======
-function GeneralizedHypergraphProductCode(A::MatElem{T}, b::T) where T <: ResElem
-
->>>>>>> b7d4aeec
+
     @warn "Commutativity of A and b required but not yet enforced."
     S = base_ring(b)
     F = base_ring(S)
@@ -519,25 +496,14 @@
 Return the CSS code produced by lifting the generalized hypergraph product of `A` and `b`
 over the underlying base field.
 """
-<<<<<<< HEAD
-# TODO: charvec
-function LiftedGeneralizedHypergraphProductCode(A::MatElem{T}, b::T) where T <: ResElem
-=======
 function LiftedGeneralizedHypergraphProductCode(A::MatElem{T}, b::T, charvec::Union{Vector{nmod}, Missing}=missing,
     logsalg::Symbol=:stndfrm) where T <: ResElem
 
->>>>>>> b7d4aeec
     HX, HZ = GeneralizedHypergraphProductCode(A, b)
     return CSSCode(lift(HX), lift(HZ), charvec, logsalg)
 end
 
-<<<<<<< HEAD
-# TODO: charvec
 function QuasiCyclicLiftedProductCode(A::MatElem{T}, B::MatElem{T}) where T <: ResElem
-
-=======
-function QuasiCyclicLiftedProductCode(A::MatElem{T}, B::MatElem{T}) where T <: ResElem
->>>>>>> b7d4aeec
     @warn "Commutativity of A and b required but not yet enforced."
     S = base_ring(A[1, 1])
     F = base_ring(S)
@@ -584,13 +550,8 @@
     return HX, HZ
 end
 
-<<<<<<< HEAD
-# TODO: charvec
-function LiftedQuasiCyclicLiftedProductCode(A::MatElem{T}, B::MatElem{T}) where T <: ResElem
-=======
 function LiftedQuasiCyclicLiftedProductCode(A::MatElem{T}, B::MatElem{T}, charvec::Union{Vector{nmod}, Missing}=missing,
     logsalg::Symbol=:stndfrm) where T <: ResElem
->>>>>>> b7d4aeec
 
     HX, HZ = QuasiCyclicLiftedProductCode(A, B)
     return CSSCode(lift(HX), lift(HZ), charvec, logsalg)
@@ -605,13 +566,7 @@
 # Notes
 * The bias-tailored lifted product is defined in `Bias-tailored quantum LDPC codes`.
 """
-<<<<<<< HEAD
-# TODO: charvec
 function BiasTailoredQuasiCyclicLiftedProductCode(A::MatElem{T}, B::MatElem{T}) where T <: ResElem
-
-=======
-function BiasTailoredQuasiCyclicLiftedProductCode(A::MatElem{T}, B::B::MatElem{T}) where T <: ResElem
->>>>>>> b7d4aeec
     @warn "Commutativity of A and b required but not yet enforced."
     S = base_ring(A[1, 1])
     F = base_ring(S)
@@ -660,13 +615,8 @@
     return vcat(hcat(zeros(A21), A12, A13, zeros(A24)), hcat(A21, zeros(A12), zeros(A13), A24))
 end
 
-<<<<<<< HEAD
-# TODO: charvec
-function LiftedBiasTailoredQuasiCyclicLiftedProductCode(A::MatElem{T}, B::MatElem{T}) where T <: ResElem
-=======
 function LiftedBiasTailoredQuasiCyclicLiftedProductCode(A::MatElem{T}, B::MatElem{T}, charvec::Union{Vector{nmod}, Missing}=missing,
     logsalg::Symbol=:stndfrm) where T <: ResElem
->>>>>>> b7d4aeec
 
     stabs = BiasTailoredQuasiCyclicLiftedProductCode(A, B)
     return StabilizerCode(lift(stabs), charvec, logsalg)
