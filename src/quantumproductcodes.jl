--- conflicted
+++ resolved
@@ -230,11 +230,7 @@
     GeneralizedShorCode(C1, C2, charvec, logsalg)
 
 """
-<<<<<<< HEAD
     HyperBicycleCodeCSS(a::Vector{fq_nmod_mat}, b::Vector{fq_nmod_mat}, χ::Int, charvec::Union{Vector{nmod}, Missing}=missing, logsalg::Symbol=:stndfrm)
-=======
-    HyperBicycleCodeCSS(a::Vector{T}, b::Vector{T}, χ::Int) where T <: CTMatrixTypes
->>>>>>> 7ee8c0d6
 
 Return the hyperbicycle CSS code of `a` and `b` given `χ` whose signs are determined by `charvec`.
 
@@ -310,11 +306,7 @@
 end
 
 """
-<<<<<<< HEAD
     HyperBicycleCode(a::Vector{fq_nmod_mat}, b::Vector{fq_nmod_mat}, χ::Int, charvec::Union{Vector{nmod}, Missing}=missing, logsalg::Symbol=:stndfrm)
-=======
-    HyperBicycleCode(a::Vector{T}, b::Vector{T}, χ::Int) where T <: CTMatrixTypes
->>>>>>> 7ee8c0d6
 
 Return the hyperbicycle CSS code of `a` and `b` given `χ` whose signs are determined by `charvec`.
 
@@ -375,11 +367,7 @@
 end
 
 """
-<<<<<<< HEAD
     GeneralizedBicycleCode(A::fq_nmod_mat, B::fq_nmod_mat, charvec::Union{Vector{nmod}, Missing}=missing, logsalg::Symbol=:stndfrm)
-=======
-    GeneralizedBicycleCode(A::T, B::T) where T <: CTMatrixTypes
->>>>>>> 7ee8c0d6
 
 Return the generealized bicycle code given by `A` and `B` whose signs are determined by `charvec`.
 """
@@ -400,11 +388,7 @@
 end
 
 """
-<<<<<<< HEAD
     GeneralizedBicycleCode(a::T, b::T, charvec::Union{Vector{nmod}, Missing}=missing, logsalg::Symbol=:stndfrm) where T <: ResElem
-=======
-    GeneralizedBicycleCode(a::T, b::T) where T <: ResElem
->>>>>>> 7ee8c0d6
 
 Return the generealized bicycle code determined by `a` and `b` whose signs are determined by `charvec`.
 
@@ -431,11 +415,7 @@
 # end
     
 """
-<<<<<<< HEAD
     GeneralizedHypergraphProductCodeMatrices(A::MatElem{T}, b::T) where T <: ResElem
-=======
-    GeneralizedHypergraphProductCode(A::MatElem{T}, b::T) where T <: ResElem
->>>>>>> 7ee8c0d6
 
 Return the pre-lifted matrices `HX` and `HZ` of the generalized hypergraph product code of `A` and `b`.
 
@@ -486,13 +466,9 @@
 end
 
 """
-<<<<<<< HEAD
     LiftedGeneralizedHypergraphProductCode(A::MatElem{T}, b::T, charvec::Union{Vector{nmod}, Missing}=missing, logsalg::Symbol=:stndfrm) where T <: ResElem
 
 Return the lifted generalized hypergraph product code of `A` and `b`.
-=======
-    LiftedGeneralizedHypergraphProductCode(A::MatElem{T}, b::T) where T <: ResElem
->>>>>>> 7ee8c0d6
 
 # Arguments
 * `A` - an `m x n` matrix with coefficents in `F_2[x]/(x^m - 1)`
@@ -577,13 +553,9 @@
 end
 
 """
-<<<<<<< HEAD
     BiasTailoredQuasiCyclicLiftedProductCodeMatrices(A::MatElem{T}, B::MatElem{T}) where T <: ResElem
 
 Return the pre-lifted stabilizer matrix for bias-tailored lifted product code of `A` and `B`.
-=======
-    BiasTailoredQuasiCyclicLiftedProductCode(A::MatElem{T}, B::MatElem{T}) where T <: ResElem
->>>>>>> 7ee8c0d6
 
 # Arguments
 * `A` - an `m x n1` matrix with coefficents in `F_2[x]/(x^m - 1)`
@@ -592,11 +564,7 @@
 # Notes
 * Use `BiasTailoredQuasiCyclicLiftedProductCode` to return a quantum code over the base ring directly.
 """
-<<<<<<< HEAD
 function BiasTailoredQuasiCyclicLiftedProductCodeMatrices(A::MatElem{T}, B::MatElem{T}) where T <: ResElem
-=======
-function BiasTailoredQuasiCyclicLiftedProductCode(A::MatElem{T}, B::MatElem{T}) where T <: ResElem
->>>>>>> 7ee8c0d6
     @warn "Commutativity of A and b required but not yet enforced."
     S = base_ring(A[1, 1])
     F = base_ring(S)
