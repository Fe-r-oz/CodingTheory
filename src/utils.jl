--- conflicted
+++ resolved
@@ -477,19 +477,6 @@
                 end
             end
 
-<<<<<<< HEAD
-        # need to column swap
-        if iszero(ind)
-            for k in j + 1:nc
-                for l in i:nr
-                    if !iszero(A[l, k])
-                        ismissing(P) && (P = identity_matrix(base_ring(A), ncA);)
-                        swap_cols!(A, k, j)
-                        # swap_cols!(P, k, j)
-                        swap_rows!(P, k, j)
-                        ind = l
-                        break
-=======
             # need to column swap
             if iszero(ind)
                 for k in j + 1:nc
@@ -501,7 +488,6 @@
                             ind = l
                             break
                         end
->>>>>>> f8bbe811
                     end
                 end
             end
@@ -609,24 +595,6 @@
                 end
             end
 
-<<<<<<< HEAD
-        # need to column swap
-        if iszero(ind)
-            for k in j + 1:nc
-                for l in i:nr
-                    if !iszero(A[l, k])
-                        ismissing(P) && (P = identity_matrix(base_ring(A), ncA);)
-                        k_symp = mod1(k + div(ncA, 2), ncA)
-                        j_symp = mod1(j + div(ncA, 2), ncA)
-                        swap_cols!(A, k, j)
-                        # swap_cols!(P, k, j)
-                        swap_rows!(P, k, j)
-                        swap_cols!(A, k_symp, j_symp)
-                        # swap_cols!(P, k_symp, j_symp)
-                        swap_rows!(P, k_symp, j_symp)
-                        ind = l
-                        break
-=======
             # need to column swap
             if iszero(ind)
                 for k in j + 1:nc
@@ -642,7 +610,6 @@
                             ind = l
                             break
                         end
->>>>>>> f8bbe811
                     end
                 end
             end
