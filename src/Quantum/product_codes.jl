--- conflicted
+++ resolved
@@ -210,11 +210,7 @@
   potentially different from those of `a`.
 - χ: A strictly positive integer coprime with `c`.
 """
-<<<<<<< HEAD
 function HyperBicycleCode(a::Vector{T}, b::Vector{T}, χ::Int, char_vec::Union{Vector{zzModRingElem},
-=======
-function HyperBicycleCode(a::Vector{T}, b::Vector{T}, χ::Int; char_vec::Union{Vector{nmod},
->>>>>>> b7f820fb
     Missing} = missing, logs_alg::Symbol = :stnd_frm) where T <: CTMatrixTypes
 
     logs_alg ∈ (:stnd_frm, :VS, :sys_eqs) || throw(ArgumentError("Unrecognized logicals algorithm"))
